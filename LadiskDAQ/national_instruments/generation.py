import os
import numpy as np
import time
import copy

from typing import Optional, Union

from .daqtask import DAQTask
from .ni_task import NITaskOutput

from ..generation_base import BaseGeneration

class NIGeneration(BaseGeneration):
<<<<<<< HEAD
    def __init__(self, task_name: Union[str, 'NITaskOutput'], signal: np.ndarray, generation_name: Optional[str] = None) -> None:
        """NI Generator class.

        Args:
            task_name: Name of the task or an instance of NITaskOutput.
            signal: Signal to be generated. Shape is ``(n_samples, n_channels)`` or ``(n_samples,)``.
            generation_name: Name of the generation. Defaults to the task name.
=======
    def __init__(self, task_name, signal, generation_name=None):
        """NI Generation class used for generating signals.
        
        Args:
            task_name (str, class object): Name of the task from NI Max or class object created with NITaskOutput() class using nidaqmx library.
            signal (numpy.ndarray): Signal to be generated. Shape is ``(n_samples, n_channels)`` or ``(n_samples,)``.
            generation_name (str, optional): Name of the generation class. Defaults to None, in which case the task name is used.
>>>>>>> 87441cd7
        """
        super().__init__()
        self.task_name = task_name
        self.signal = signal

        if self.signal.ndim > 1:
            self.signal = self.signal.T

        self.task_terminated = True
        self.task_base = task_name
        
        if isinstance(task_name, str):
            self.NITask_used = False
        elif isinstance(task_name, NITaskOutput):
            self.NITask_used = True
        else:
            raise TypeError("task_name has to be a string or NITaskOutput object.")
        
        self.set_data_source(initiate=False)
        self.generation_name = task_name if generation_name is None else generation_name

    def set_data_source(self, initiate=True):
        """Sets the data source for the generation.

        Args:
            initiate (bool, optional): intitiate NI task. Defaults to True.
        """
        if self.task_terminated:
            if self.NITask_used:
                channels_base = copy.deepcopy(self.task_base.channels)
                self.Task = NITaskOutput(self.task_base.task_name, self.task_base.sample_rate)
                self.task_name = self.task_base.task_name
                self.Task.channels = channels_base

            else:
                self.Task = DAQTask(self.task_base)
            
            self.task_terminated = False

        if self.NITask_used and initiate:
            if not hasattr(self.Task, 'task'):
                self.Task.initiate()
        
    def terminate_data_source(self):
        """Terminates the data source for the generation.
        """
        self.task_terminated = True
        self.clear_task()
    
    def generate(self):
        """Generates the signal.
        """
        self.Task.generate(self.signal, clear_task=False)

    def clear_task(self):
        """Clears NI output task.
        """
        if hasattr(self, 'Task'):
            self.Task.clear_task(wait_until_done=False)

            # generate zeros
            self.set_data_source()

            if self.signal.ndim == 1:
                zero_signal = np.zeros(self.signal.shape[0])
            else:
                zero_signal = np.zeros((self.signal.shape[0], 10))

            self.Task.generate(zero_signal, clear_task=False)
            self.Task.clear_task(wait_until_done=False)
            self.task_terminated = True
            
            del self.Task

    def run_generation(self):
        """Runs the signal generation.
        """
        self.is_running = True
        
        self.set_data_source()

        self.generate()<|MERGE_RESOLUTION|>--- conflicted
+++ resolved
@@ -11,15 +11,6 @@
 from ..generation_base import BaseGeneration
 
 class NIGeneration(BaseGeneration):
-<<<<<<< HEAD
-    def __init__(self, task_name: Union[str, 'NITaskOutput'], signal: np.ndarray, generation_name: Optional[str] = None) -> None:
-        """NI Generator class.
-
-        Args:
-            task_name: Name of the task or an instance of NITaskOutput.
-            signal: Signal to be generated. Shape is ``(n_samples, n_channels)`` or ``(n_samples,)``.
-            generation_name: Name of the generation. Defaults to the task name.
-=======
     def __init__(self, task_name, signal, generation_name=None):
         """NI Generation class used for generating signals.
         
@@ -27,7 +18,6 @@
             task_name (str, class object): Name of the task from NI Max or class object created with NITaskOutput() class using nidaqmx library.
             signal (numpy.ndarray): Signal to be generated. Shape is ``(n_samples, n_channels)`` or ``(n_samples,)``.
             generation_name (str, optional): Name of the generation class. Defaults to None, in which case the task name is used.
->>>>>>> 87441cd7
         """
         super().__init__()
         self.task_name = task_name
